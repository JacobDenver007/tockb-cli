--- conflicted
+++ resolved
@@ -159,31 +159,14 @@
                     .arg(arg::tx_fee().required(true))
                     .arg(Arg::from("-p --pledge=[pledge] 'pledge'"))
                     .arg(Arg::from("-l --lot_size=[lot_size] 'lot_size'"))
-<<<<<<< HEAD
                     .arg(Arg::from("-k --kind=[kind] 'kind'")),
                 App::new("bonding")
                     .about("bonding signer")
                     .arg(arg::privkey_path().required_unless(arg::from_account().get_name()))
-                    .arg(
-                        arg::from_account()
-                            .required_unless(arg::privkey_path().get_name())
-                            .conflicts_with(arg::privkey_path().get_name()),
-                    )
-                    .arg(arg::from_locked_address())
                     .arg(arg::tx_fee().required(true))
-                    .arg(arg::derive_receiving_address_length())
-                    .arg(
-                        arg::derive_change_address().conflicts_with(arg::privkey_path().get_name()),
-                    )
                     .arg(Arg::from("--original_tx_hash=[original_tx_hash] 'original_tx_hash'"))
                     .arg(Arg::from("--original_tx_output_index=[original_tx_output_index] 'original_tx_output_index'"))
                     .arg(Arg::from("-k --kind=[kind] 'kind'")),
-=======
-                    .arg(Arg::from("-k --kind=[kind] 'kind'"))
-                    .arg(Arg::from(
-                        "-u --user-lockscript-addr=[user-lockscript-addr] 'user-lockscript-addr'",
-                    )),
->>>>>>> c22c387f
             ])
     }
 
